--- conflicted
+++ resolved
@@ -27,12 +27,8 @@
     "require": {
         "psr/log": "^3.0",
         "charm/fallback-logger": "^1.0",
-<<<<<<< HEAD
-        "moebius/common": "^1.0"
-=======
         "moebius/common": "^1.0",
         "charm/util-closuretool": "^1.0"
->>>>>>> fc754f83
     },
     "minimum-stability": "dev",
     "prefer-stable": true
