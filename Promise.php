<?php
namespace Moebius;

use Psr\Log\LoggerInterface;
use Moebius\Promise\UncaughtPromiseException;

class Promise implements PromiseInterface {
<<<<<<< HEAD

    /**
     * Object pool size.
     */
    public static int $poolSize = 100;

    /**
     * A configurable logger which will get notified whenever promises
     * are rejected without a rejection-handler. This is a common source
     * of bugs because such exceptions would be silently discarded.
     */
    public static ?LoggerInterface $logger = null;


    private static array $pool = [];
    private static int $poolIndex = 0;

    private const PENDING = 0;
    private const FULFILLED = 1;
    private const REJECTED = 2;

    // True if the promise is being resolved by another promise
    private bool $pendingPromise = false;

    private int $status = self::PENDING;
    private mixed $result = null;
    private array $onFulfilled = [];
    private array $onRejected = [];
    private bool $errorDelivered = false;

    /**
     * We will only add secondary promises to our object pool for now.
=======

    /**
     * When all promises have been fulfilled, or if one promise rejects.
     *
     * https://developer.mozilla.org/en-US/docs/Web/JavaScript/Reference/Global_Objects/Promise/all
>>>>>>> 84d563cc
     */
    private bool $secondary = false;

    public function __construct(callable $resolveFunction=null) {
        if ($resolveFunction !== null) {
            // Exceptions thrown in the resolve-function are not caught
            // because the error belongs to the place where the promise
            // is created. If the exception needs to go to the receiver
            // of the promise - call $reject(new \Exception()) for example.
            $resolveFunction($this->fulfill(...), $this->reject(...));
        }
    }

    public function __destruct() {
        $status = $this->status;
        $errorDelivered = $this->errorDelivered;
        $result = $this->result;

        // Add this promise to our promise pool?
        if ($this->secondary && self::$poolIndex < self::$poolSize) {
            $this->status = self::PENDING;
            $this->result = null;
            $this->onFulfilled = [];
            $this->onRejected = [];
            self::$pool[self::$poolIndex++] = $this;
        }

        if ($status === self::REJECTED && !$errorDelivered) {
            if (self::$logger === null) {
                self::$logger = \Charm\FallbackLogger::get();
/*
                if ($result instanceof \Throwable) {
                    throw new \LogicException("Uncaught (in promise)", 0, $result);
                } else {
                    throw new \LogicException("Uncaught (in promise) ".\get_debug_type($result));
                }
*/
            }
            $message = "Uncaught (in promise) ";
            $context = [];
            if ($result instanceof \Throwable) {
                $message .= "{className}#{code}: {message} in {file}:{line}";
                $context['className'] = \get_class($result);
                $context['code'] = $result->getCode();
                $context['message'] = $result->getMessage();
                $context['file'] = $result->getFile();
                $context['line'] = $result->getLine();
                $context['exception'] = $result;
            } else {
                $message .= "{debugType}";
                $context['debugType'] = \get_debug_type($result);
                $context['value'] = $result;
            }
            self::$logger->error($message, $context);
        }
    }

    public function isPending(): bool {
        return $this->status === self::PENDING;
    }

    public function isFulfilled(): bool {
        return $this->status === self::FULFILLED;
    }

    public function isRejected(): bool {
        return $this->status === self::REJECTED;
    }

    public function then(callable $onFulfill=null, callable $onReject=null, callable $void=null): PromiseInterface {
        // We need a secondary promise to return - getting from the instance pool
        $promise = self::getInstance();

        $onFulfillHandler = null;
        $onRejectHandler = null;

        if ($onFulfill && $this->status !== self::REJECTED) {
            // no reason to create an onFulfillHandler if the promise is rejected
            $onFulfillHandler = static function($value) use ($promise, $onFulfill, &$onFulfillHandler, &$onRejectHandler) {
                try {
                    $result = $onFulfill($value);
                    $promise->fulfill($result);
                } catch (\Throwable $e) {
                    $promise->reject($e);
                }
            };
        }

        if ($onReject && $this->status !== self::FULFILLED) {
            // no reason to create an onRejectHandler if the promise is fulfilled
            $onRejectHandler = static function($reason) use ($promise, $onReject, &$onFulfillHandler, &$onRejectHandler) {
                // Promise was rejected in a simple way
                try {
                    $result = $onReject($reason);
                    $promise->fulfill($result);
                } catch (\Throwable $e) {
                    $promise->reject($e);
                }
            };
        }

        $this->onFulfilled[] = $onFulfillHandler ?? $promise->fulfill(...);
        if ($onRejectHandler) {
            $this->errorDelivered = true;
            $this->onRejected[] = $onRejectHandler;
        } else {
            $this->onRejected[] = $promise->reject(...);
        }

        if ($this->status !== self::PENDING) {
            $this->settle();
        }

        return $promise;
    }

    public function fulfill(mixed $value): void {
        if ($this->status !== self::PENDING) {
            return;
        }

        if (is_object($value) && self::isPromise($value)) {
            $value->then($this->fulfill(...), $this->reject(...));
            return;
        }

        $this->onRejected = [];
        $this->status = self::FULFILLED;
        $this->result = $value;
        $this->settle();
    }

<<<<<<< HEAD
    public function reject(mixed $value): void {
        if ($this->status !== self::PENDING || $this->pendingPromise) {
            return;
        }

        $this->onFulfilled = [];
        $this->status = self::REJECTED;
        $this->result = $value;
        $this->settle();
    }

    private function settle(): void {
        if ($this->status === self::FULFILLED) {
            $callbacks = $this->onFulfilled;
            $this->onFulfilled = [];
        } elseif ($this->status === self::REJECTED) {
            $callbacks = $this->onRejected;
            $this->onRejected = [];
        } else {
            throw new \LogicException("Promise is not ready to settle");
        }
        foreach ($callbacks as $callback) {
            $callback($this->result);
        }
    }

    public static function isThenable(object $promise): bool {
        return self::isPromise($promise);
    }

    public static function isPromise($promise): bool {
        if (!\is_object($promise)) {
            return false;
        }

        if (!\method_exists($promise, 'then')) {
            return false;
        }

        if (
            $promise instanceof PromiseInterface ||
            (class_exists(\GuzzleHttp\Promise\PromiseInterface::class, false) && $promise instanceof \GuzzleHttp\Promise\PromiseInterface) ||
            (class_exists(\React\Promise\PromiseInterface::class, false) && $promise instanceof \React\Promise\PromiseInterface) ||
            (class_exists(\Http\Promise\Promise::class, false) && $promise instanceof \Http\Promise\Promise)
        ) {
            return true;
        }

        $rm = new \ReflectionMethod($promise, 'then');
        if ($rm->isStatic()) {
            return false;
        }
        foreach ($rm->getParameters() as $index => $rp) {
            if ($rp->hasType()) {
                $rt = $rp->getType();
                if ($rt instanceof \ReflectionNamedType) {
                    if (
                        $rt->getName() !== 'mixed' &&
                        $rt->getName() !== 'callable' &&
                        $rt->getName() !== \Closure::class
                    ) {
                        return false;
                    }
                } else {
                }
            }
            if ($rp->isVariadic()) {
                return true;
            }
            if ($index === 1) {
                return true;
            }
        }

        return false;
    }

    public static function cast(object $promise): PromiseInterface {
        if ($promise instanceof PromiseInterface) {
            return $promise;
        }
        if (!self::isPromise($promise)) {
            throw new \TypeError("Expected a promise-like object");
        }
        $result = new Promise();
        $promise->then($result->fulfill(...), $result->reject(...));
        return $result;
    }

    /**
     * Get a secondary promise instance. These promises are very often not
     * used for anything, so we're using an object pool to avoid needless
     * garbage collection.
     */
    private static function getInstance(callable $resolveFunction=null) {
        if (self::$poolIndex > 0) {
            return self::$pool[--self::$poolIndex];
        }
=======
    /**
     * Object pool to reuse Promise instances.
     */
    public static int $poolSize = 100;
    private static array $pool = [];
    private static int $poolIndex = 0;

    /**
     * A configurable logger which will get notified whenever promises
     * are rejected without a rejection-handler. This is a common source
     * of bugs because such exceptions would be silently discarded.
     */
    public static ?LoggerInterface $logger = null;



    private const PENDING = 0;
    private const FULFILLED = 1;
    private const REJECTED = 2;

    // True if the promise is being resolved by another promise
    private bool $pendingPromise = false;

    private int $status = self::PENDING;
    private mixed $result = null;
    private array $onFulfilled = [];
    private array $onRejected = [];
    private bool $errorDelivered = false;

    /**
     * We will only add secondary promises to our object pool for now.
     */
    private bool $secondary = false;

    public function __construct(callable $resolveFunction=null) {
        if ($resolveFunction !== null) {
            // Exceptions thrown in the resolve-function are not caught
            // because the error belongs to the place where the promise
            // is created. If the exception needs to go to the receiver
            // of the promise - call $reject(new \Exception()) for example.
            $resolveFunction($this->fulfill(...), $this->reject(...));
        }
    }

    public function __destruct() {
        $status = $this->status;
        $errorDelivered = $this->errorDelivered;
        $result = $this->result;

        // Add this promise to our promise pool?
        if ($this->secondary && self::$poolIndex < self::$poolSize) {
            $this->status = self::PENDING;
            $this->result = null;
            $this->onFulfilled = [];
            $this->onRejected = [];
            self::$pool[self::$poolIndex++] = $this;
        }

        if ($status === self::REJECTED && !$errorDelivered) {
            if (self::$logger === null) {
                self::$logger = \Charm\FallbackLogger::get();
/*
                if ($result instanceof \Throwable) {
                    throw new \LogicException("Uncaught (in promise)", 0, $result);
                } else {
                    throw new \LogicException("Uncaught (in promise) ".\get_debug_type($result));
                }
*/
            }
            $message = "Uncaught (in promise) ";
            $context = [];
            if ($result instanceof \Throwable) {
                $message .= "{className}#{code}: {message} in {file}:{line}";
                $context['className'] = \get_class($result);
                $context['code'] = $result->getCode();
                $context['message'] = $result->getMessage();
                $context['file'] = $result->getFile();
                $context['line'] = $result->getLine();
                $context['exception'] = $result;
            } else {
                $message .= "{debugType}";
                $context['debugType'] = \get_debug_type($result);
                $context['value'] = $result;
            }
            self::$logger->error($message, $context);
        }
    }

    public function isPending(): bool {
        return $this->status === self::PENDING;
    }

    public function isFulfilled(): bool {
        return $this->status === self::FULFILLED;
    }

    public function isRejected(): bool {
        return $this->status === self::REJECTED;
    }

    public function then(callable $onFulfill=null, callable $onReject=null, callable $void=null): PromiseInterface {
        // We need a secondary promise to return - getting from the instance pool
        $promise = self::getInstance();

        $onFulfillHandler = null;
        $onRejectHandler = null;

        if ($onFulfill && $this->status !== self::REJECTED) {
            // no reason to create an onFulfillHandler if the promise is rejected
            $onFulfillHandler = static function($value) use ($promise, $onFulfill, &$onFulfillHandler, &$onRejectHandler) {
                try {
                    $result = $onFulfill($value);
                    $promise->fulfill($result);
                } catch (\Throwable $e) {
                    $promise->reject($e);
                }
            };
        }

        if ($onReject && $this->status !== self::FULFILLED) {
            // no reason to create an onRejectHandler if the promise is fulfilled
            $onRejectHandler = static function($reason) use ($promise, $onReject, &$onFulfillHandler, &$onRejectHandler) {
                // Promise was rejected in a simple way
                try {
                    $result = $onReject($reason);
                    $promise->fulfill($result);
                } catch (\Throwable $e) {
                    $promise->reject($e);
                }
            };
        }

        $this->onFulfilled[] = $onFulfillHandler ?? $promise->fulfill(...);
        if ($onRejectHandler) {
            $this->errorDelivered = true;
            $this->onRejected[] = $onRejectHandler;
        } else {
            $this->onRejected[] = $promise->reject(...);
        }

        if ($this->status !== self::PENDING) {
            $this->settle();
        }

        return $promise;
    }

    public function fulfill(mixed $value): void {
        if ($this->status !== self::PENDING) {
            return;
        }

        if (is_object($value) && self::isPromise($value)) {
            $value->then($this->fulfill(...), $this->reject(...));
            return;
        }

        $this->onRejected = [];
        $this->status = self::FULFILLED;
        $this->result = $value;
        $this->settle();
    }

    public function reject(mixed $value): void {
        if ($this->status !== self::PENDING || $this->pendingPromise) {
            return;
        }

        $this->onFulfilled = [];
        $this->status = self::REJECTED;
        $this->result = $value;
        $this->settle();
    }

    private function settle(): void {
        if ($this->status === self::FULFILLED) {
            $callbacks = $this->onFulfilled;
            $this->onFulfilled = [];
        } elseif ($this->status === self::REJECTED) {
            $callbacks = $this->onRejected;
            $this->onRejected = [];
        } else {
            throw new \LogicException("Promise is not ready to settle");
        }
        foreach ($callbacks as $callback) {
            $callback($this->result);
        }
    }

    public static function isThenable(object $promise): bool {
        return self::isPromise($promise);
    }

    public static function isPromise($promise): bool {
        if (!\is_object($promise)) {
            return false;
        }

        if (!\method_exists($promise, 'then')) {
            return false;
        }

        if (
            $promise instanceof PromiseInterface ||
            (class_exists(\GuzzleHttp\Promise\PromiseInterface::class, false) && $promise instanceof \GuzzleHttp\Promise\PromiseInterface) ||
            (class_exists(\React\Promise\PromiseInterface::class, false) && $promise instanceof \React\Promise\PromiseInterface) ||
            (class_exists(\Http\Promise\Promise::class, false) && $promise instanceof \Http\Promise\Promise)
        ) {
            return true;
        }

        $rm = new \ReflectionMethod($promise, 'then');
        if ($rm->isStatic()) {
            return false;
        }
        foreach ($rm->getParameters() as $index => $rp) {
            if ($rp->hasType()) {
                $rt = $rp->getType();
                if ($rt instanceof \ReflectionNamedType) {
                    if (
                        $rt->getName() !== 'mixed' &&
                        $rt->getName() !== 'callable' &&
                        $rt->getName() !== \Closure::class
                    ) {
                        return false;
                    }
                } else {
                }
            }
            if ($rp->isVariadic()) {
                return true;
            }
            if ($index === 1) {
                return true;
            }
        }

        return false;
    }

    public static function cast(object $promise): PromiseInterface {
        if ($promise instanceof PromiseInterface) {
            return $promise;
        }
        if (!self::isPromise($promise)) {
            throw new \TypeError("Expected a promise-like object");
        }
        $result = new Promise();
        $promise->then($result->fulfill(...), $result->reject(...));
        return $result;
    }

    /**
     * Get a secondary promise instance. These promises are very often not
     * used for anything, so we're using an object pool to avoid needless
     * garbage collection.
     */
    private static function getInstance(callable $resolveFunction=null) {
        if (self::$poolIndex > 0) {
            return self::$pool[--self::$poolIndex];
        }
>>>>>>> 84d563cc
        $promise = new self($resolveFunction);
        $promise->secondary = true;
        // secondary instances does not have special error handling
        $promise->errorDelivered = true;
        return $promise;
    }

}<|MERGE_RESOLUTION|>--- conflicted
+++ resolved
@@ -5,7 +5,6 @@
 use Moebius\Promise\UncaughtPromiseException;
 
 class Promise implements PromiseInterface {
-<<<<<<< HEAD
 
     /**
      * Object pool size.
@@ -38,13 +37,6 @@
 
     /**
      * We will only add secondary promises to our object pool for now.
-=======
-
-    /**
-     * When all promises have been fulfilled, or if one promise rejects.
-     *
-     * https://developer.mozilla.org/en-US/docs/Web/JavaScript/Reference/Global_Objects/Promise/all
->>>>>>> 84d563cc
      */
     private bool $secondary = false;
 
@@ -75,13 +67,6 @@
         if ($status === self::REJECTED && !$errorDelivered) {
             if (self::$logger === null) {
                 self::$logger = \Charm\FallbackLogger::get();
-/*
-                if ($result instanceof \Throwable) {
-                    throw new \LogicException("Uncaught (in promise)", 0, $result);
-                } else {
-                    throw new \LogicException("Uncaught (in promise) ".\get_debug_type($result));
-                }
-*/
             }
             $message = "Uncaught (in promise) ";
             $context = [];
@@ -177,7 +162,6 @@
         $this->settle();
     }
 
-<<<<<<< HEAD
     public function reject(mixed $value): void {
         if ($this->status !== self::PENDING || $this->pendingPromise) {
             return;
@@ -276,269 +260,6 @@
         if (self::$poolIndex > 0) {
             return self::$pool[--self::$poolIndex];
         }
-=======
-    /**
-     * Object pool to reuse Promise instances.
-     */
-    public static int $poolSize = 100;
-    private static array $pool = [];
-    private static int $poolIndex = 0;
-
-    /**
-     * A configurable logger which will get notified whenever promises
-     * are rejected without a rejection-handler. This is a common source
-     * of bugs because such exceptions would be silently discarded.
-     */
-    public static ?LoggerInterface $logger = null;
-
-
-
-    private const PENDING = 0;
-    private const FULFILLED = 1;
-    private const REJECTED = 2;
-
-    // True if the promise is being resolved by another promise
-    private bool $pendingPromise = false;
-
-    private int $status = self::PENDING;
-    private mixed $result = null;
-    private array $onFulfilled = [];
-    private array $onRejected = [];
-    private bool $errorDelivered = false;
-
-    /**
-     * We will only add secondary promises to our object pool for now.
-     */
-    private bool $secondary = false;
-
-    public function __construct(callable $resolveFunction=null) {
-        if ($resolveFunction !== null) {
-            // Exceptions thrown in the resolve-function are not caught
-            // because the error belongs to the place where the promise
-            // is created. If the exception needs to go to the receiver
-            // of the promise - call $reject(new \Exception()) for example.
-            $resolveFunction($this->fulfill(...), $this->reject(...));
-        }
-    }
-
-    public function __destruct() {
-        $status = $this->status;
-        $errorDelivered = $this->errorDelivered;
-        $result = $this->result;
-
-        // Add this promise to our promise pool?
-        if ($this->secondary && self::$poolIndex < self::$poolSize) {
-            $this->status = self::PENDING;
-            $this->result = null;
-            $this->onFulfilled = [];
-            $this->onRejected = [];
-            self::$pool[self::$poolIndex++] = $this;
-        }
-
-        if ($status === self::REJECTED && !$errorDelivered) {
-            if (self::$logger === null) {
-                self::$logger = \Charm\FallbackLogger::get();
-/*
-                if ($result instanceof \Throwable) {
-                    throw new \LogicException("Uncaught (in promise)", 0, $result);
-                } else {
-                    throw new \LogicException("Uncaught (in promise) ".\get_debug_type($result));
-                }
-*/
-            }
-            $message = "Uncaught (in promise) ";
-            $context = [];
-            if ($result instanceof \Throwable) {
-                $message .= "{className}#{code}: {message} in {file}:{line}";
-                $context['className'] = \get_class($result);
-                $context['code'] = $result->getCode();
-                $context['message'] = $result->getMessage();
-                $context['file'] = $result->getFile();
-                $context['line'] = $result->getLine();
-                $context['exception'] = $result;
-            } else {
-                $message .= "{debugType}";
-                $context['debugType'] = \get_debug_type($result);
-                $context['value'] = $result;
-            }
-            self::$logger->error($message, $context);
-        }
-    }
-
-    public function isPending(): bool {
-        return $this->status === self::PENDING;
-    }
-
-    public function isFulfilled(): bool {
-        return $this->status === self::FULFILLED;
-    }
-
-    public function isRejected(): bool {
-        return $this->status === self::REJECTED;
-    }
-
-    public function then(callable $onFulfill=null, callable $onReject=null, callable $void=null): PromiseInterface {
-        // We need a secondary promise to return - getting from the instance pool
-        $promise = self::getInstance();
-
-        $onFulfillHandler = null;
-        $onRejectHandler = null;
-
-        if ($onFulfill && $this->status !== self::REJECTED) {
-            // no reason to create an onFulfillHandler if the promise is rejected
-            $onFulfillHandler = static function($value) use ($promise, $onFulfill, &$onFulfillHandler, &$onRejectHandler) {
-                try {
-                    $result = $onFulfill($value);
-                    $promise->fulfill($result);
-                } catch (\Throwable $e) {
-                    $promise->reject($e);
-                }
-            };
-        }
-
-        if ($onReject && $this->status !== self::FULFILLED) {
-            // no reason to create an onRejectHandler if the promise is fulfilled
-            $onRejectHandler = static function($reason) use ($promise, $onReject, &$onFulfillHandler, &$onRejectHandler) {
-                // Promise was rejected in a simple way
-                try {
-                    $result = $onReject($reason);
-                    $promise->fulfill($result);
-                } catch (\Throwable $e) {
-                    $promise->reject($e);
-                }
-            };
-        }
-
-        $this->onFulfilled[] = $onFulfillHandler ?? $promise->fulfill(...);
-        if ($onRejectHandler) {
-            $this->errorDelivered = true;
-            $this->onRejected[] = $onRejectHandler;
-        } else {
-            $this->onRejected[] = $promise->reject(...);
-        }
-
-        if ($this->status !== self::PENDING) {
-            $this->settle();
-        }
-
-        return $promise;
-    }
-
-    public function fulfill(mixed $value): void {
-        if ($this->status !== self::PENDING) {
-            return;
-        }
-
-        if (is_object($value) && self::isPromise($value)) {
-            $value->then($this->fulfill(...), $this->reject(...));
-            return;
-        }
-
-        $this->onRejected = [];
-        $this->status = self::FULFILLED;
-        $this->result = $value;
-        $this->settle();
-    }
-
-    public function reject(mixed $value): void {
-        if ($this->status !== self::PENDING || $this->pendingPromise) {
-            return;
-        }
-
-        $this->onFulfilled = [];
-        $this->status = self::REJECTED;
-        $this->result = $value;
-        $this->settle();
-    }
-
-    private function settle(): void {
-        if ($this->status === self::FULFILLED) {
-            $callbacks = $this->onFulfilled;
-            $this->onFulfilled = [];
-        } elseif ($this->status === self::REJECTED) {
-            $callbacks = $this->onRejected;
-            $this->onRejected = [];
-        } else {
-            throw new \LogicException("Promise is not ready to settle");
-        }
-        foreach ($callbacks as $callback) {
-            $callback($this->result);
-        }
-    }
-
-    public static function isThenable(object $promise): bool {
-        return self::isPromise($promise);
-    }
-
-    public static function isPromise($promise): bool {
-        if (!\is_object($promise)) {
-            return false;
-        }
-
-        if (!\method_exists($promise, 'then')) {
-            return false;
-        }
-
-        if (
-            $promise instanceof PromiseInterface ||
-            (class_exists(\GuzzleHttp\Promise\PromiseInterface::class, false) && $promise instanceof \GuzzleHttp\Promise\PromiseInterface) ||
-            (class_exists(\React\Promise\PromiseInterface::class, false) && $promise instanceof \React\Promise\PromiseInterface) ||
-            (class_exists(\Http\Promise\Promise::class, false) && $promise instanceof \Http\Promise\Promise)
-        ) {
-            return true;
-        }
-
-        $rm = new \ReflectionMethod($promise, 'then');
-        if ($rm->isStatic()) {
-            return false;
-        }
-        foreach ($rm->getParameters() as $index => $rp) {
-            if ($rp->hasType()) {
-                $rt = $rp->getType();
-                if ($rt instanceof \ReflectionNamedType) {
-                    if (
-                        $rt->getName() !== 'mixed' &&
-                        $rt->getName() !== 'callable' &&
-                        $rt->getName() !== \Closure::class
-                    ) {
-                        return false;
-                    }
-                } else {
-                }
-            }
-            if ($rp->isVariadic()) {
-                return true;
-            }
-            if ($index === 1) {
-                return true;
-            }
-        }
-
-        return false;
-    }
-
-    public static function cast(object $promise): PromiseInterface {
-        if ($promise instanceof PromiseInterface) {
-            return $promise;
-        }
-        if (!self::isPromise($promise)) {
-            throw new \TypeError("Expected a promise-like object");
-        }
-        $result = new Promise();
-        $promise->then($result->fulfill(...), $result->reject(...));
-        return $result;
-    }
-
-    /**
-     * Get a secondary promise instance. These promises are very often not
-     * used for anything, so we're using an object pool to avoid needless
-     * garbage collection.
-     */
-    private static function getInstance(callable $resolveFunction=null) {
-        if (self::$poolIndex > 0) {
-            return self::$pool[--self::$poolIndex];
-        }
->>>>>>> 84d563cc
         $promise = new self($resolveFunction);
         $promise->secondary = true;
         // secondary instances does not have special error handling
